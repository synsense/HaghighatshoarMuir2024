# ----------------------------------------------------------------------------------------------------------------------
# This module plots the array resolution for the MUSIC algorithm.
#
# NOTE: This simulation is specifically for review1 and addresses the linear array geometry rather than the circular one used
# in the first submission.
#
# NOTE: Since in linear array, we have double-sided beam, namely, beam pattern is circularly symmetric around array axis,
# we need to plot only the projection of the bema on zx plane for example.
#
#
# (C) Saeid Haghighatshoar
# email: saeid.haghighatshoar@synsense.ai
#
#
# last update: 17.07.2024
# ----------------------------------------------------------------------------------------------------------------------
import numpy as np

from micloc.array_geometry import LinearArray
from micloc.music_beamformer import MUSIC
import matplotlib.pyplot as plt
from matplotlib import gridspec
import matplotlib
import os
from pathlib import Path
from tqdm import tqdm


def use_latex():
    matplotlib.use("pdf")
    matplotlib.rcParams.update(
        {
            "axes.spines.right": False,
            "axes.spines.top": False,
            "axes.linewidth": 0.5,
            "lines.linewidth": 1.0,
            "grid.linewidth": 0.5,
            "xtick.major.width": 0.5,
            "ytick.major.width": 0.5,
            "xtick.major.size": 2,
            "ytick.major.size": 2,
            #     "pgf.texsystem": "xelatex",
            #     "font.family": "Helvetica",
            #     "text.usetex": True,
            #     "pgf.rcfonts": False,
        }
    )

    SMALL_SIZE = 6
    MEDIUM_SIZE = 8
    BIGGER_SIZE = 10

    plt.rc("font", size=SMALL_SIZE)  # controls default text sizes
    plt.rc("axes", titlesize=SMALL_SIZE)  # fontsize of the axes title
    plt.rc("axes", labelsize=SMALL_SIZE)  # fontsize of the x and y labels
    plt.rc("xtick", labelsize=SMALL_SIZE)  # fontsize of the tick labels
    plt.rc("ytick", labelsize=SMALL_SIZE)  # fontsize of the tick labels
    plt.rc("legend", fontsize=SMALL_SIZE)  # legend fontsize
    plt.rc("figure", titlesize=SMALL_SIZE)  # fontsize of the figure title


SAVE_PLOTS = True

if SAVE_PLOTS:
    use_latex()


<<<<<<< HEAD
def plot_beampattern(doa_list, beam1, beam2, beam3, title, filename):
=======
def plot_beampattern(doa_list, beam1, beam2, title, filename, geometry):
>>>>>>> 12538759
    mm = 1 / 25.4

    plt.figure(figsize=[35 * mm, 35 * mm])
    gs = gridspec.GridSpec(1, 1)
    ax1 = plt.subplot(gs[0], polar=True)
    # ax2 = plt.subplot(gs[1], polar=False)

    ax1.plot(doa_list, np.abs(beam1), label="beam pattern")
    ax1.plot(doa_list, np.abs(beam2), label="beam pattern")
    ax1.plot(doa_list, np.abs(beam3), label="beam pattern")
    ax1.set_title(title)
    ax1.grid(True)
    EPS = 0.00001
    ax1.set_xticks(np.arange(0 / 180 * np.pi, 180 / 180 * np.pi, (60-EPS) / 180 * np.pi))
    ax1.set_yticks([0.25, 0.5, 0.75, 1.0])
    ax1.set_yticklabels([])
    ax1.set_thetamax(180)

    ax1.plot(geometry.theta_vec, geometry.r_vec / geometry.radius, "k.")

    if SAVE_PLOTS:
        plt.savefig(filename, bbox_inches="tight", transparent=True)
    else:
        plt.draw()


def array_resolution_sin():
    """
    this function computes the array resolution curve at various angle via direct numerical simulation.
    the template signals used for localization are sinusoids.
    """
    # find the directory for this file
    root = os.path.join(
        Path(__file__).resolve().parent, "array_resolution_linear_music_sin"
    )

    if not os.path.exists(root):
        os.mkdir(root)

    # build a geometry
    radius = 4.5e-2
    whole_span = 2 * radius
    num_mic = 7
    spacing = whole_span / num_mic
    fs = 48_000

    # geometry = CenterCircularArray(radius=radius, num_mic=num_mic)
    geometry = LinearArray(
        spacing=spacing,
        num_mic=num_mic,
        radius=radius,
    )

    # build beamformer matrix for various DoAs
    # 1. build a template signal
    duration = 0.4
    num_fft_bin = 2048
    freq_design_vec = [1000, 2000, 3600, 4000, 8000]

    # use an angular grid
    num_grid = 64 * num_mic + 1
    doa_list = np.linspace(-np.pi, np.pi, num_grid) + np.pi

    for freq_design in tqdm(freq_design_vec):
        print(f"\n\nplotting beam pattern for freq: {freq_design}...")

        filename = os.path.join(root, f"array_resolution_sin_freq={freq_design}.pdf")

        # frequency range and numebr of active frequencies
        freq_range = [0.8 * freq_design, 1.2 * freq_design]
        num_active_freq = 1

        beamf = MUSIC(
            geometry=geometry,
            freq_range=freq_range,
            doa_list=doa_list,
            frame_duration=duration,
            fs=fs,
        )

        time_temp = np.arange(0, duration, step=1 / fs)
        sig_temp = np.sin(2 * np.pi * freq_design * time_temp)

        ## compute two beampatterns
        ang_pow_spec1 = beamf.apply_to_template(
            template=[time_temp, sig_temp, 0],
            num_active_freq=num_active_freq,
            duration_overlap=0.0,
            num_fft_bin=num_fft_bin,
            snr_db=1000,
        )

        # accumulate all angular power spectrum in tim
        beam_pattern1 = ang_pow_spec1.mean(0)
        beam_pattern1 = beam_pattern1 / beam_pattern1.max()

        ang_pow_spec2 = beamf.apply_to_template(
            template=[time_temp, sig_temp, np.pi / 2],
            num_active_freq=num_active_freq,
            duration_overlap=0.0,
            num_fft_bin=num_fft_bin,
            snr_db=1000,
        )

        # accumulate all angular power spectrum in tim
        beam_pattern2 = ang_pow_spec2.mean(0)
        beam_pattern2 = beam_pattern2 / beam_pattern2.max()

        ang_pow_spec3 = beamf.apply_to_template(
            template=[time_temp, sig_temp, 2*np.pi / 3],
            num_active_freq=num_active_freq,
            duration_overlap=0.0,
            num_fft_bin=num_fft_bin,
            snr_db=1000,
        )

        # accumulate all angular power spectrum in tim
        beam_pattern3 = ang_pow_spec3.mean(0)
        beam_pattern3 = beam_pattern3 / beam_pattern3.max()

        plot_beampattern(
            doa_list,
            beam_pattern1,
            beam_pattern2,
            beam_pattern3,
            f"$F= {freq_design / 1000:0.0f}$ kHz",
            filename,
            geometry,
        )

        # plt.figure()
        # gs = gridspec.GridSpec(2, 1, height_ratios=[1.8, 1])
        # ax1 = plt.subplot(gs[0], polar=True)
        # ax2 = plt.subplot(gs[1], polar=False)

        # ax1.plot(doa_list, beam_pattern1, label="beam pattern")
        # ax1.plot(doa_list, beam_pattern2, label="beam pattern")
        # ax1.set_title(
        #     f"array resolution: freq= {freq_design / 1000:0.1f} KHz")
        # ax1.grid(True)

        # ax2.plot(doa_list / np.pi * 180, beam_pattern1)
        # ax2.plot(doa_list / np.pi * 180, beam_pattern2)
        # ax2.legend(["DoA: 0", "DoA: 90"])
        # ax2.set_xlabel("DoA")
        # ax2.set_ylabel("array resolution")
        # ax2.grid(True)

        # if SAVE_PLOTS:
        #     plt.savefig(filename)
        # else:
        #     plt.draw()

    if not SAVE_PLOTS:
        plt.show()


def main():
    array_resolution_sin()


if __name__ == "__main__":
    main()<|MERGE_RESOLUTION|>--- conflicted
+++ resolved
@@ -24,6 +24,8 @@
 import os
 from pathlib import Path
 from tqdm import tqdm
+
+from paper_plots.review1.array_resolution_linear_snn import array_resolution_wideband
 
 
 def use_latex():
@@ -65,11 +67,8 @@
     use_latex()
 
 
-<<<<<<< HEAD
-def plot_beampattern(doa_list, beam1, beam2, beam3, title, filename):
-=======
-def plot_beampattern(doa_list, beam1, beam2, title, filename, geometry):
->>>>>>> 12538759
+
+def plot_beampattern(doa_list, beam1, beam2, beam3, title, filename, geometry):
     mm = 1 / 25.4
 
     plt.figure(figsize=[35 * mm, 35 * mm])
